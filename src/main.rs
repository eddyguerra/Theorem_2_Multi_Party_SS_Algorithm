--- conflicted
+++ resolved
@@ -56,11 +56,7 @@
     let mut commitments = Vec::new();
 
     // Step 1: Each participant generates random values r and their commitments
-<<<<<<< HEAD
     for (i, sk) in sks.iter().enumerate() {
-=======
-    for (i, _) in sks.iter().enumerate() {
->>>>>>> e85fde2e
         let mut r_bytes = [0u8; 32];
         csprng.fill_bytes(&mut r_bytes);
         let r = Scalar::from_bytes_mod_order(r_bytes);
